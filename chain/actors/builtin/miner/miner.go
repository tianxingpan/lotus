--- conflicted
+++ resolved
@@ -161,18 +161,15 @@
 	LoadSectors(sectorNos *bitfield.BitField) ([]*SectorOnChainInfo, error)
 	NumLiveSectors() (uint64, error)
 	IsAllocated(abi.SectorNumber) (bool, error)
-<<<<<<< HEAD
-	GetAllocatedSectors() (*bitfield.BitField, error)
-=======
 	// UnallocatedSectorNumbers returns up to count unallocated sector numbers (or less than
 	// count if there aren't enough).
 	UnallocatedSectorNumbers(count int) ([]abi.SectorNumber, error)
+	GetAllocatedSectors() (*bitfield.BitField, error)
 
 	// Note that ProvingPeriodStart is deprecated and will be renamed / removed in a future version of actors
 	GetProvingPeriodStart() (abi.ChainEpoch, error)
 	// Testing only
 	EraseAllUnproven() error
->>>>>>> 604e972e
 
 	LoadDeadline(idx uint64) (Deadline, error)
 	ForEachDeadline(cb func(idx uint64, dl Deadline) error) error
