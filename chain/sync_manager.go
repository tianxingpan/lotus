--- conflicted
+++ resolved
@@ -17,11 +17,7 @@
 )
 
 var (
-<<<<<<< HEAD
-	BootstrapPeerThreshold = 4
-=======
 	BootstrapPeerThreshold = build.BootstrapPeerThreshold
->>>>>>> 8fdb9148
 
 	RecentSyncBufferSize = 10
 	MaxSyncWorkers       = 5
@@ -198,11 +194,7 @@
 }
 
 func (sm *syncManager) handlePeerHead(head peerHead) {
-<<<<<<< HEAD
-	log.Infof("new peer head: %s %s", head.p, head.ts)
-=======
 	log.Debugf("new peer head: %s %s", head.p, head.ts)
->>>>>>> 8fdb9148
 
 	// have we started syncing yet?
 	if sm.nextWorker == 0 {
@@ -418,11 +410,7 @@
 	// if we have not finished the initial sync or have too many workers, add it to the deferred queue;
 	// it will be processed once a worker is freed from syncing a chain (or the initial sync finishes)
 	if !sm.initialSyncDone || len(sm.state) >= MaxSyncWorkers {
-<<<<<<< HEAD
-		log.Infof("deferring sync on %s", ts)
-=======
 		log.Debugf("deferring sync on %s", ts)
->>>>>>> 8fdb9148
 		sm.deferred.Insert(ts)
 		return nil, false, nil
 	}
