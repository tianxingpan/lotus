package main

import (
	"fmt"
	"os"

	logging "github.com/ipfs/go-log/v2"
	"github.com/urfave/cli/v2"

	"github.com/filecoin-project/lotus/build"
)

var log = logging.Logger("lotus-shed")

func main() {
	logging.SetLogLevel("*", "INFO")

	local := []*cli.Command{
		base64Cmd,
		base32Cmd,
		base16Cmd,
		bitFieldCmd,
		cronWcCmd,
		frozenMinersCmd,
		keyinfoCmd,
		jwtCmd,
		noncefix,
		bigIntParseCmd,
		staterootCmd,
		auditsCmd,
		importCarCmd,
		importObjectCmd,
		commpToCidCmd,
		fetchParamCmd,
		postFindCmd,
		proofsCmd,
		verifRegCmd,
		marketCmd,
		miscCmd,
		mpoolCmd,
		genesisVerifyCmd,
		mathCmd,
		minerCmd,
		mpoolStatsCmd,
		exportChainCmd,
		exportCarCmd,
		consensusCmd,
		storageStatsCmd,
		syncCmd,
		stateTreePruneCmd,
		datastoreCmd,
		ledgerCmd,
		sectorsCmd,
		msgCmd,
		electionCmd,
		rpcCmd,
		cidCmd,
		blockmsgidCmd,
		signaturesCmd,
		actorCmd,
		minerTypesCmd,
		minerMultisigsCmd,
<<<<<<< HEAD
=======
		splitstoreCmd,
>>>>>>> c31e5596
	}

	app := &cli.App{
		Name:     "lotus-shed",
		Usage:    "A place for all the lotus tools",
		Version:  build.BuildVersion,
		Commands: local,
		Flags: []cli.Flag{
			&cli.StringFlag{
				Name:    "repo",
				EnvVars: []string{"LOTUS_PATH"},
				Hidden:  true,
				Value:   "~/.lotus", // TODO: Consider XDG_DATA_HOME
			},
			&cli.StringFlag{
				Name:    "miner-repo",
				Aliases: []string{"storagerepo"},
				EnvVars: []string{"LOTUS_MINER_PATH", "LOTUS_STORAGE_PATH"},
				Value:   "~/.lotusminer", // TODO: Consider XDG_DATA_HOME
				Usage:   fmt.Sprintf("Specify miner repo path. flag storagerepo and env LOTUS_STORAGE_PATH are DEPRECATION, will REMOVE SOON"),
			},
			&cli.StringFlag{
				Name:  "log-level",
				Value: "info",
			},
		},
		Before: func(cctx *cli.Context) error {
			return logging.SetLogLevel("lotus-shed", cctx.String("log-level"))
		},
	}

	if err := app.Run(os.Args); err != nil {
		log.Warnf("%+v", err)
		os.Exit(1)
		return
	}
}<|MERGE_RESOLUTION|>--- conflicted
+++ resolved
@@ -60,10 +60,7 @@
 		actorCmd,
 		minerTypesCmd,
 		minerMultisigsCmd,
-<<<<<<< HEAD
-=======
 		splitstoreCmd,
->>>>>>> c31e5596
 	}
 
 	app := &cli.App{
