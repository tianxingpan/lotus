package kit

import (
	"context"
	"io/ioutil"
	"os"
	"testing"
	"time"

	"github.com/ipfs/go-cid"
	files "github.com/ipfs/go-ipfs-files"
	"github.com/ipld/go-car"
	"github.com/stretchr/testify/require"

	"github.com/filecoin-project/go-fil-markets/storagemarket"
	"github.com/filecoin-project/go-state-types/abi"
	"github.com/filecoin-project/lotus/api"
	"github.com/filecoin-project/lotus/build"
	"github.com/filecoin-project/lotus/chain/types"
	sealing "github.com/filecoin-project/lotus/extern/storage-sealing"
	ipld "github.com/ipfs/go-ipld-format"
	dag "github.com/ipfs/go-merkledag"
	dstest "github.com/ipfs/go-merkledag/test"
	unixfile "github.com/ipfs/go-unixfs/file"
)

type DealHarness struct {
	t      *testing.T
	client *TestFullNode
	miner  *TestMiner
}

type MakeFullDealParams struct {
	Ctx         context.Context
	Rseed       int
	CarExport   bool
	FastRet     bool
	StartEpoch  abi.ChainEpoch
	DoRetrieval bool
}

// NewDealHarness creates a test harness that contains testing utilities for deals.
func NewDealHarness(t *testing.T, client *TestFullNode, miner *TestMiner) *DealHarness {
	return &DealHarness{
		t:      t,
		client: client,
		miner:  miner,
	}
}

<<<<<<< HEAD
// MakeOnlineDeal makes an online deal, generating a random file with the
// supplied seed, and setting the specified fast retrieval flag and start epoch
// on the storage deal. It returns when the deal is sealed.
//
// TODO: convert input parameters to struct, and add size as an input param.
func (dh *DealHarness) MakeOnlineDeal(ctx context.Context, rseed int, fastRet bool, startEpoch abi.ChainEpoch) (deal *cid.Cid, res *api.ImportRes, path string) {
	res, path = dh.client.CreateImportFile(ctx, rseed, 0)
=======
func (dh *DealHarness) MakeFullDeal(params MakeFullDealParams) ([]byte,
	*api.DealInfo, cid.Cid) {
	res, _, data, err := CreateImportFile(params.Ctx, dh.client, params.Rseed, 0)
	if err != nil {
		dh.t.Fatal(err)
	}
>>>>>>> ae65e659

	dh.t.Logf("FILE CID: %s", res.Root)

<<<<<<< HEAD
	deal = dh.StartDeal(ctx, res.Root, fastRet, startEpoch)
=======
	deal := dh.StartDeal(params.Ctx, fcid, params.FastRet, params.StartEpoch)
>>>>>>> ae65e659

	// TODO: this sleep is only necessary because deals don't immediately get logged in the dealstore, we should fix this
	time.Sleep(time.Second)
	dh.WaitDealSealed(params.Ctx, deal, false, false, nil)

<<<<<<< HEAD
	return deal, res, path
=======
	// Retrieval
	info, err := dh.client.ClientGetDealInfo(params.Ctx, *deal)
	require.NoError(dh.t, err)

	if params.DoRetrieval {
		dh.TestRetrieval(params.Ctx, fcid, &info.PieceCID, params.CarExport, data)
	}

	return data, info, fcid
>>>>>>> ae65e659
}

// StartDeal starts a storage deal between the client and the miner.
func (dh *DealHarness) StartDeal(ctx context.Context, fcid cid.Cid, fastRet bool, startEpoch abi.ChainEpoch) *cid.Cid {
	maddr, err := dh.miner.ActorAddress(ctx)
	require.NoError(dh.t, err)

	addr, err := dh.client.WalletDefaultAddress(ctx)
	require.NoError(dh.t, err)

	deal, err := dh.client.ClientStartDeal(ctx, &api.StartDealParams{
		Data: &storagemarket.DataRef{
			TransferType: storagemarket.TTGraphsync,
			Root:         fcid,
		},
		Wallet:            addr,
		Miner:             maddr,
		EpochPrice:        types.NewInt(1000000),
		DealStartEpoch:    startEpoch,
		MinBlocksDuration: uint64(build.MinDealDuration),
		FastRetrieval:     fastRet,
	})
	require.NoError(dh.t, err)

	return deal
}

// WaitDealSealed waits until the deal is sealed.
func (dh *DealHarness) WaitDealSealed(ctx context.Context, deal *cid.Cid, noseal, noSealStart bool, cb func()) {
loop:
	for {
		di, err := dh.client.ClientGetDealInfo(ctx, *deal)
		require.NoError(dh.t, err)

		switch di.State {
		case storagemarket.StorageDealAwaitingPreCommit, storagemarket.StorageDealSealing:
			if noseal {
				return
			}
			if !noSealStart {
				dh.StartSealingWaiting(ctx)
			}
		case storagemarket.StorageDealProposalRejected:
			dh.t.Fatal("deal rejected")
		case storagemarket.StorageDealFailing:
			dh.t.Fatal("deal failed")
		case storagemarket.StorageDealError:
			dh.t.Fatal("deal errored", di.Message)
		case storagemarket.StorageDealActive:
			dh.t.Log("COMPLETE", di)
			break loop
		}

		mds, err := dh.miner.MarketListIncompleteDeals(ctx)
		require.NoError(dh.t, err)

		var minerState storagemarket.StorageDealStatus
		for _, md := range mds {
			if md.DealID == di.DealID {
				minerState = md.State
				break
			}
		}

		dh.t.Logf("Deal %d state: client:%s provider:%s\n", di.DealID, storagemarket.DealStates[di.State], storagemarket.DealStates[minerState])
		time.Sleep(time.Second / 2)
		if cb != nil {
			cb()
		}
	}
}

// WaitDealPublished waits until the deal is published.
func (dh *DealHarness) WaitDealPublished(ctx context.Context, deal *cid.Cid) {
	subCtx, cancel := context.WithCancel(ctx)
	defer cancel()

	updates, err := dh.miner.MarketGetDealUpdates(subCtx)
	require.NoError(dh.t, err)

	for {
		select {
		case <-ctx.Done():
			dh.t.Fatal("context timeout")
		case di := <-updates:
			if deal.Equals(di.ProposalCid) {
				switch di.State {
				case storagemarket.StorageDealProposalRejected:
					dh.t.Fatal("deal rejected")
				case storagemarket.StorageDealFailing:
					dh.t.Fatal("deal failed")
				case storagemarket.StorageDealError:
					dh.t.Fatal("deal errored", di.Message)
				case storagemarket.StorageDealFinalizing, storagemarket.StorageDealAwaitingPreCommit, storagemarket.StorageDealSealing, storagemarket.StorageDealActive:
					dh.t.Log("COMPLETE", di)
					return
				}
				dh.t.Log("Deal state: ", storagemarket.DealStates[di.State])
			}
		}
	}
}

func (dh *DealHarness) StartSealingWaiting(ctx context.Context) {
	snums, err := dh.miner.SectorsList(ctx)
	require.NoError(dh.t, err)

	for _, snum := range snums {
		si, err := dh.miner.SectorsStatus(ctx, snum, false)
		require.NoError(dh.t, err)

		dh.t.Logf("Sector state: %s", si.State)
		if si.State == api.SectorState(sealing.WaitDeals) {
			require.NoError(dh.t, dh.miner.SectorStartSealing(ctx, snum))
		}

		dh.miner.FlushSealingBatches(ctx)
	}
}

func (dh *DealHarness) PerformRetrieval(ctx context.Context, deal *cid.Cid, root cid.Cid, carExport bool) (path string) {
	// perform retrieval.
	info, err := dh.client.ClientGetDealInfo(ctx, *deal)
	require.NoError(dh.t, err)

	offers, err := dh.client.ClientFindData(ctx, root, &info.PieceCID)
	require.NoError(dh.t, err)
	require.NotEmpty(dh.t, offers, "no offers")

	carFile, err := ioutil.TempFile(dh.t.TempDir(), "ret-car")
	require.NoError(dh.t, err)

	defer carFile.Close() //nolint:errcheck

	caddr, err := dh.client.WalletDefaultAddress(ctx)
	require.NoError(dh.t, err)

	ref := &api.FileRef{
		Path:  carFile.Name(),
		IsCAR: carExport,
	}

	updates, err := dh.client.ClientRetrieveWithEvents(ctx, offers[0].Order(caddr), ref)
	require.NoError(dh.t, err)

	for update := range updates {
		require.Emptyf(dh.t, update.Err, "retrieval failed: %s", update.Err)
	}

	ret := carFile.Name()
	if carExport {
		actualFile := dh.ExtractFileFromCAR(ctx, carFile)
		ret = actualFile.Name()
		_ = actualFile.Close() //nolint:errcheck
	}

	return ret
}

func (dh *DealHarness) ExtractFileFromCAR(ctx context.Context, file *os.File) (out *os.File) {
	bserv := dstest.Bserv()
	ch, err := car.LoadCar(bserv.Blockstore(), file)
	require.NoError(dh.t, err)

	b, err := bserv.GetBlock(ctx, ch.Roots[0])
	require.NoError(dh.t, err)

	nd, err := ipld.Decode(b)
	require.NoError(dh.t, err)

	dserv := dag.NewDAGService(bserv)
	fil, err := unixfile.NewUnixfsFile(ctx, dserv, nd)
	require.NoError(dh.t, err)

	tmpfile, err := ioutil.TempFile(dh.t.TempDir(), "file-in-car")
	require.NoError(dh.t, err)

	defer tmpfile.Close() //nolint:errcheck

	err = files.WriteTo(fil, tmpfile.Name())
	require.NoError(dh.t, err)

	return tmpfile
}<|MERGE_RESOLUTION|>--- conflicted
+++ resolved
@@ -31,12 +31,9 @@
 }
 
 type MakeFullDealParams struct {
-	Ctx         context.Context
-	Rseed       int
-	CarExport   bool
-	FastRet     bool
-	StartEpoch  abi.ChainEpoch
-	DoRetrieval bool
+	Rseed      int
+	FastRet    bool
+	StartEpoch abi.ChainEpoch
 }
 
 // NewDealHarness creates a test harness that contains testing utilities for deals.
@@ -48,48 +45,23 @@
 	}
 }
 
-<<<<<<< HEAD
 // MakeOnlineDeal makes an online deal, generating a random file with the
 // supplied seed, and setting the specified fast retrieval flag and start epoch
 // on the storage deal. It returns when the deal is sealed.
 //
 // TODO: convert input parameters to struct, and add size as an input param.
-func (dh *DealHarness) MakeOnlineDeal(ctx context.Context, rseed int, fastRet bool, startEpoch abi.ChainEpoch) (deal *cid.Cid, res *api.ImportRes, path string) {
-	res, path = dh.client.CreateImportFile(ctx, rseed, 0)
-=======
-func (dh *DealHarness) MakeFullDeal(params MakeFullDealParams) ([]byte,
-	*api.DealInfo, cid.Cid) {
-	res, _, data, err := CreateImportFile(params.Ctx, dh.client, params.Rseed, 0)
-	if err != nil {
-		dh.t.Fatal(err)
-	}
->>>>>>> ae65e659
+func (dh *DealHarness) MakeOnlineDeal(ctx context.Context, params MakeFullDealParams) (deal *cid.Cid, res *api.ImportRes, path string) {
+	res, path = dh.client.CreateImportFile(ctx, params.Rseed, 0)
 
 	dh.t.Logf("FILE CID: %s", res.Root)
 
-<<<<<<< HEAD
-	deal = dh.StartDeal(ctx, res.Root, fastRet, startEpoch)
-=======
-	deal := dh.StartDeal(params.Ctx, fcid, params.FastRet, params.StartEpoch)
->>>>>>> ae65e659
+	deal = dh.StartDeal(ctx, res.Root, params.FastRet, params.StartEpoch)
 
 	// TODO: this sleep is only necessary because deals don't immediately get logged in the dealstore, we should fix this
 	time.Sleep(time.Second)
-	dh.WaitDealSealed(params.Ctx, deal, false, false, nil)
-
-<<<<<<< HEAD
+	dh.WaitDealSealed(ctx, deal, false, false, nil)
+
 	return deal, res, path
-=======
-	// Retrieval
-	info, err := dh.client.ClientGetDealInfo(params.Ctx, *deal)
-	require.NoError(dh.t, err)
-
-	if params.DoRetrieval {
-		dh.TestRetrieval(params.Ctx, fcid, &info.PieceCID, params.CarExport, data)
-	}
-
-	return data, info, fcid
->>>>>>> ae65e659
 }
 
 // StartDeal starts a storage deal between the client and the miner.
